--- conflicted
+++ resolved
@@ -1,7 +1,4 @@
 from .loss_selector import *    
 from .less_selector import *   
-<<<<<<< HEAD
 from .delta_loss_selector import *
-=======
-from .custom_selector import *
->>>>>>> bc0bfb23
+from .custom_selector import *